--- conflicted
+++ resolved
@@ -70,11 +70,8 @@
 	DiskBdfEnable         bool
 	ClientSet             *kubernetes.Clientset
 	FilesystemLosePercent float64
-<<<<<<< HEAD
 	BaseDir               string
-=======
 	ClusterID             string
->>>>>>> 6c82cb9f
 }
 
 // define global variable
@@ -126,20 +123,18 @@
 	}
 
 	// Config Global vars
-<<<<<<< HEAD
-	cfg := GlobalConfigSet(client, region, nodeID, baseDir)
-
-	// only for inner oxs env. disk type only
-	node, err := GlobalConfigVar.ClientSet.CoreV1().Nodes().Get(context.Background(), nodeID, metav1.GetOptions{})
-	if err != nil {
-		log.Fatalf("getZoneID:: get node error: %v", err)
-	}
+	cfg := GlobalConfigSet(client, regionID, nodeID, baseDir)
+
 	if os.Getenv("INTERNAL_MODE") == "true" && os.Getenv("NODE_LABEL_ECS_ID_KEY") != "" {
-		GlobalConfigVar.NodeID = node.Labels[os.Getenv("NODE_LABEL_ECS_ID_KEY")]
-	}
-=======
-	cfg := GlobalConfigSet(client, regionID, nodeID)
->>>>>>> 6c82cb9f
+		// only for inner oxs env. disk type only
+		node, err := GlobalConfigVar.ClientSet.CoreV1().Nodes().Get(context.Background(), nodeID, metav1.GetOptions{})
+		if err != nil {
+			log.Fatalf("getZoneID:: get node error: %v", err)
+		}
+		if node != nil {
+			GlobalConfigVar.NodeID = node.Labels[os.Getenv("NODE_LABEL_ECS_ID_KEY")]
+		}
+	}
 
 	apiExtentionClient, err := crd.NewForConfig(cfg)
 	if err != nil {
@@ -333,11 +328,8 @@
 		DetachBeforeDelete:    isDiskDetachBeforeDelete,
 		ClientSet:             kubeClient,
 		FilesystemLosePercent: fileSystemLosePercent,
-<<<<<<< HEAD
 		BaseDir:               baseDir,
-=======
 		ClusterID:             clustID,
->>>>>>> 6c82cb9f
 	}
 	return cfg
 }